--- conflicted
+++ resolved
@@ -430,65 +430,12 @@
 
 ## Fearless Concurrency
 
-<<<<<<< HEAD
-`fmodel-rust` lets you choose between **single-threaded async** and **multi-threaded async** via a feature flag.
-Concurrency and async programming do not require a multi-threaded environment. You can run async tasks on a single-threaded executor as well.
-
-| Single-threaded world | Multi-threaded world               |
-| --------------------- | ---------------------------------- |
-| `Rc<T>`               | `Arc<T>`                           |
-| `RefCell<T>`          | `Mutex<T>` / `RwLock<T>`           |
-| `Rc<RefCell<T>>`      | `Arc<Mutex<T>>` / `Arc<RwLock<T>>` |
-
-
-
-### `Send` bound futures/Async (multi-threaded executors)
-
-```toml
-[dependencies]
-fmodel-rust = { version = "0.8.2" }
-```
-
-If you don’t enable the feature, the **default** mode requires `Send` so your futures can safely hop between threads:
-
-```rust
-#[cfg(not(feature = "not-send-futures"))]
-pub trait EventRepository<C, E, Version, Error> {
-    /// Fetches current events, based on the command.
-    /// Desugared `async fn fetch_events(&self, command: &C) -> Result<Vec<(E, Version)>, Error>;` to a normal `fn` that returns `impl Future`, and adds bound `Send`.
-    /// You can freely move between the `async fn` and `-> impl Future` spelling in your traits and impls. This is true even when one form has a Send bound.
-    fn fetch_events(
-        &self,
-        command: &C,
-    ) -> impl Future<Output = Result<Vec<(E, Version)>, Error>> + Send;
-    /// Saves events.
-    /// Desugared `async fn save(&self, events: &[E], latest_version: &Option<Version>) -> Result<Vec<(E, Version)>, Error>;` to a normal `fn` that returns `impl Future`, and adds bound `Send`
-    /// You can freely move between the `async fn` and `-> impl Future` spelling in your traits and impls. This is true even when one form has a Send bound.
-    fn save(&self, events: &[E]) -> impl Future<Output = Result<Vec<(E, Version)>, Error>> + Send;
-
-    /// Version provider. It is used to provide the version/sequence of the stream to wich this event belongs to. Optimistic locking is useing this version to check if the event is already saved.
-    /// Desugared `async fn version_provider(&self, event: &E) -> Result<Option<Version>, Error>;` to a normal `fn` that returns `impl Future`, and adds bound `Send`
-    /// You can freely move between the `async fn` and `-> impl Future` spelling in your traits and impls. This is true even when one form has a Send bound.
-    fn version_provider(
-        &self,
-        event: &E,
-    ) -> impl Future<Output = Result<Option<Version>, Error>> + Send;
-}
-```
-
-This mode is designed for multi-threaded runtimes like `tokio`’s default executor, where futures may be scheduled on any worker thread.
-Here, you typically wrap shared state in `Arc<Mutex<T>>` or `Arc<RwLock<T>>`.
-
-
-Example of the concurrent execution of the aggregate in multi-threaded environment (`Send` bound futures):
-=======
 ### `Send` bound futures/Async (multi-threaded executors)
 
 Splitting the computation in your program into multiple threads to run multiple tasks at the same time can improve performance.
 However, programming with threads has a reputation for being difficult. Rust’s type system and ownership model guarantee thread safety.
 
 Example of the concurrent execution of the aggregate in multi-threaded environment (**default** - `Send`-bound futures):
->>>>>>> dd97ab90
 
 ```rust
 async fn es_test() {
@@ -586,80 +533,6 @@
 }
 ```
 
-### `Send` free futures/Async (single-threaded executors)
-
-```toml
-[dependencies]
-fmodel-rust = { version = "0.8.2", features = ["not-send-futures"] }
-```
-
-This mode removes the `Send` bound from async traits.
-It works well with single-threaded runtimes (`tokio::task::LocalSet`) and allows using lighter primitives like `Rc<RefCell<T>>`.
-
-```rust
-#[cfg(feature = "not-send-futures")]
-pub trait EventRepository<C, E, Version, Error> {
-    /// Fetches current events, based on the command.
-    /// Desugared `async fn fetch_events(&self, command: &C) -> Result<Vec<(E, Version)>, Error>;` to a normal `fn` that returns `impl Future`.
-    /// You can freely move between the `async fn` and `-> impl Future` spelling in your traits and impls.
-    fn fetch_events(&self, command: &C) -> impl Future<Output = Result<Vec<(E, Version)>, Error>>;
-    /// Saves events.
-    /// Desugared `async fn save(&self, events: &[E], latest_version: &Option<Version>) -> Result<Vec<(E, Version)>, Error>;` to a normal `fn` that returns `impl Future`
-    /// You can freely move between the `async fn` and `-> impl Future` spelling in your traits and impls.
-    fn save(&self, events: &[E]) -> impl Future<Output = Result<Vec<(E, Version)>, Error>>;
-
-    /// Version provider. It is used to provide the version/sequence of the stream to wich this event belongs to. Optimistic locking is useing this version to check if the event is already saved.
-    /// Desugared `async fn version_provider(&self, event: &E) -> Result<Option<Version>, Error>;` to a normal `fn` that returns `impl Future`
-    /// You can freely move between the `async fn` and `-> impl Future` spelling in your traits and impls.
-    fn version_provider(&self, event: &E) -> impl Future<Output = Result<Option<Version>, Error>>;
-}
-```
-
-This approach has several benefits:
-
-- Simpler code: No need for `Arc`, `Mutex/RwLock`, or other expensive thread synchronization primitives.
-
-- Efficient design: This model aligns with the “Thread-per-Core” pattern, letting you safely run multiple async tasks concurrently on a single thread.
-
-
-Example of the concurrent execution of the aggregate in single-threaded environment (`Send` free `Futures`):
-
-```rust
-async fn es_test_not_send() {
-    let repository = InMemoryOrderEventRepository::new();
-
-    let aggregate = Rc::new(EventSourcedAggregate::new(
-        repository,
-        decider().map_error(|()| AggregateError::DomainError("Decider error".to_string())),
-    ));
-    let aggregate2 = Rc::clone(&aggregate);
-
-    // Notice how we `move` here, which requires Rc (not ARc). If you do not move, Rc is not needed.
-    let task1 = async move {
-        let command = OrderCommand::Create(CreateOrderCommand {
-            order_id: 1,
-            customer_name: "Alice".to_string(),
-            items: vec!["Item1".to_string()],
-        });
-        let result = aggregate.handle(&command).await;
-        assert!(result.is_ok());
-    };
-
-    let task2 = async move {
-        let command = OrderCommand::Create(CreateOrderCommand {
-            order_id: 1,
-            customer_name: "John Doe".to_string(),
-            items: vec!["Item 1".to_string(), "Item 2".to_string()],
-        });
-        let result = aggregate2.handle(&command).await;
-        assert!(result.is_ok());
-    };
-
-    // Run both tasks concurrently on the same thread.
-    tokio::join!(task1, task2);
-}
-```
-
 You might wonder why all primitive types in Rust aren’t atomic and why standard library types aren’t implemented to use `Arc<T>` by default.
 **The reason is that thread safety comes with a performance penalty that you only want to pay when you really need to.**
 
